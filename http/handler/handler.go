--- conflicted
+++ resolved
@@ -6,52 +6,36 @@
 	"regexp"
 	"strings"
 
-	kubecli "github.com/portainer/agent/kubernetes"
-
-	"github.com/portainer/agent/http/handler/kubernetes"
-
-	"github.com/portainer/agent/http/handler/key"
-
 	"github.com/portainer/agent"
 	httpagenthandler "github.com/portainer/agent/http/handler/agent"
 	"github.com/portainer/agent/http/handler/browse"
 	"github.com/portainer/agent/http/handler/docker"
 	"github.com/portainer/agent/http/handler/host"
+	"github.com/portainer/agent/http/handler/key"
+	"github.com/portainer/agent/http/handler/kubernetes"
 	"github.com/portainer/agent/http/handler/ping"
 	"github.com/portainer/agent/http/handler/websocket"
 	"github.com/portainer/agent/http/proxy"
 	"github.com/portainer/agent/http/security"
 	"github.com/portainer/agent/internal/edge"
+	kubecli "github.com/portainer/agent/kubernetes"
 	httperror "github.com/portainer/libhttp/error"
 )
 
 // Handler is the main handler of the application.
 // Redirection to sub handlers is done in the ServeHTTP function.
 type Handler struct {
-<<<<<<< HEAD
 	agentHandler           *httpagenthandler.Handler
 	browseHandler          *browse.Handler
 	browseHandlerV1        *browse.Handler
 	dockerProxyHandler     *docker.Handler
+	keyHandler             *key.Handler
 	kubernetesProxyHandler *kubernetes.Handler
-	keyHandler             *key.Handler
 	webSocketHandler       *websocket.Handler
 	hostHandler            *host.Handler
 	pingHandler            *ping.Handler
 	securedProtocol        bool
-	tunnelOperator         agent.TunnelOperator
-=======
-	agentHandler       *httpagenthandler.Handler
-	browseHandler      *browse.Handler
-	browseHandlerV1    *browse.Handler
-	dockerProxyHandler *docker.Handler
-	keyHandler         *key.Handler
-	webSocketHandler   *websocket.Handler
-	hostHandler        *host.Handler
-	pingHandler        *ping.Handler
-	securedProtocol    bool
-	edgeManager        *edge.Manager
->>>>>>> 89a038f2
+	edgeManager            *edge.Manager
 }
 
 // Config represents a server handler configuration
@@ -60,14 +44,9 @@
 	SystemService    agent.SystemService
 	ClusterService   agent.ClusterService
 	SignatureService agent.DigitalSignatureService
-<<<<<<< HEAD
-	TunnelOperator   agent.TunnelOperator
 	KubeClient       *kubecli.KubeClient
-	AgentTags        map[string]string
-=======
 	EdgeManager      *edge.Manager
 	AgentTags        *agent.InfoTags
->>>>>>> 89a038f2
 	AgentOptions     *agent.Options
 	Secured          bool
 }
@@ -80,30 +59,17 @@
 	notaryService := security.NewNotaryService(config.SignatureService, config.Secured)
 
 	return &Handler{
-<<<<<<< HEAD
 		agentHandler:           httpagenthandler.NewHandler(config.ClusterService, notaryService),
 		browseHandler:          browse.NewHandler(agentProxy, notaryService, config.AgentOptions),
 		browseHandlerV1:        browse.NewHandlerV1(agentProxy, notaryService),
 		dockerProxyHandler:     docker.NewHandler(config.ClusterService, config.AgentTags, notaryService, config.Secured),
+		keyHandler:             key.NewHandler(notaryService, config.EdgeManager),
 		kubernetesProxyHandler: kubernetes.NewHandler(notaryService),
-		keyHandler:             key.NewHandler(config.TunnelOperator, config.ClusterService, notaryService, config.EdgeMode),
 		webSocketHandler:       websocket.NewHandler(config.ClusterService, config.AgentTags, notaryService, config.KubeClient),
 		hostHandler:            host.NewHandler(config.SystemService, agentProxy, notaryService),
 		pingHandler:            ping.NewHandler(),
 		securedProtocol:        config.Secured,
-		tunnelOperator:         config.TunnelOperator,
-=======
-		agentHandler:       httpagenthandler.NewHandler(config.ClusterService, notaryService),
-		browseHandler:      browse.NewHandler(agentProxy, notaryService, config.AgentOptions),
-		browseHandlerV1:    browse.NewHandlerV1(agentProxy, notaryService),
-		dockerProxyHandler: docker.NewHandler(config.ClusterService, config.AgentTags, notaryService, config.Secured),
-		keyHandler:         key.NewHandler(notaryService, config.EdgeManager),
-		webSocketHandler:   websocket.NewHandler(config.ClusterService, config.AgentTags, notaryService),
-		hostHandler:        host.NewHandler(config.SystemService, agentProxy, notaryService),
-		pingHandler:        ping.NewHandler(),
-		securedProtocol:    config.Secured,
-		edgeManager:        config.EdgeManager,
->>>>>>> 89a038f2
+		edgeManager:            config.EdgeManager,
 	}
 }
 
