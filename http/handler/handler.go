--- conflicted
+++ resolved
@@ -35,30 +35,17 @@
 var dockerAPIVersionRegexp = regexp.MustCompile(`(/v[0-9]\.[0-9]*)?`)
 
 // NewHandler returns a pointer to a Handler.
-<<<<<<< HEAD
-func NewHandler(systemService agent.SystemService, cs agent.ClusterService, agentTags map[string]string, agentOptions *agent.AgentOptions) *Handler {
-=======
-func NewHandler(systemService agent.SystemService, cs agent.ClusterService, signatureService agent.DigitalSignatureService, agentTags map[string]string) *Handler {
->>>>>>> e102a8b2
+func NewHandler(systemService agent.SystemService, cs agent.ClusterService, signatureService agent.DigitalSignatureService, agentTags map[string]string, agentOptions *agent.AgentOptions) *Handler {
 	agentProxy := proxy.NewAgentProxy(cs, agentTags)
 	notaryService := security.NewNotaryService(signatureService)
 	return &Handler{
-<<<<<<< HEAD
-		agentHandler:       httpagenthandler.NewHandler(cs),
-		browseHandler:      browse.NewHandler(agentProxy, agentOptions),
-		browseHandlerV1:    browse.NewHandlerV1(agentProxy),
-		dockerProxyHandler: docker.NewHandler(cs, agentTags),
-		webSocketHandler:   websocket.NewHandler(cs, agentTags),
-		hostHandler:        host.NewHandler(systemService, agentProxy),
-=======
 		agentHandler:       httpagenthandler.NewHandler(cs, notaryService),
-		browseHandler:      browse.NewHandler(agentProxy, notaryService),
+		browseHandler:      browse.NewHandler(agentProxy, notaryService, agentOptions),
 		browseHandlerV1:    browse.NewHandlerV1(agentProxy, notaryService),
 		dockerProxyHandler: docker.NewHandler(cs, agentTags, notaryService),
 		webSocketHandler:   websocket.NewHandler(cs, agentTags, notaryService),
 		hostHandler:        host.NewHandler(systemService, agentProxy, notaryService),
 		pingHandler:        ping.NewHandler(),
->>>>>>> e102a8b2
 	}
 }
 
